"""Code coverage measurement for Python.

Ned Batchelder
http://nedbatchelder.com/code/coverage

"""

<<<<<<< HEAD
__version__ = "3.2"    # see detailed history in CHANGES.txt
=======
__version__ = "3.3-config"    # see detailed history in CHANGES.txt
>>>>>>> 0fed6109

__url__ = "http://nedbatchelder.com/code/coverage"

from coverage.control import coverage
from coverage.data import CoverageData
from coverage.cmdline import main, CoverageScript
from coverage.misc import CoverageException


# Module-level functions.  The original API to this module was based on
# functions defined directly in the module, with a singleton of the coverage()
# class.  That design hampered programmability.  Here we define the top-level
# functions to create the singleton when they are first called.

# Singleton object for use with module-level functions.  The singleton is
# created as needed when one of the module-level functions is called.
_the_coverage = None

def _singleton_method(name):
    """Return a function to the `name` method on a singleton `coverage` object.

    The singleton object is created the first time one of these functions is
    called.

    """
    def wrapper(*args, **kwargs):
        """Singleton wrapper around a coverage method."""
        global _the_coverage
        if not _the_coverage:
            _the_coverage = coverage(auto_data=True)
        return getattr(_the_coverage, name)(*args, **kwargs)
    return wrapper


# Define the module-level functions.
use_cache = _singleton_method('use_cache')
start =     _singleton_method('start')
stop =      _singleton_method('stop')
erase =     _singleton_method('erase')
exclude =   _singleton_method('exclude')
analysis =  _singleton_method('analysis')
analysis2 = _singleton_method('analysis2')
report =    _singleton_method('report')
annotate =  _singleton_method('annotate')


# COPYRIGHT AND LICENSE
#
# Copyright 2001 Gareth Rees.  All rights reserved.
# Copyright 2004-2009 Ned Batchelder.  All rights reserved.
#
# Redistribution and use in source and binary forms, with or without
# modification, are permitted provided that the following conditions are
# met:
#
# 1. Redistributions of source code must retain the above copyright
#    notice, this list of conditions and the following disclaimer.
#
# 2. Redistributions in binary form must reproduce the above copyright
#    notice, this list of conditions and the following disclaimer in the
#    documentation and/or other materials provided with the
#    distribution.
#
# THIS SOFTWARE IS PROVIDED BY THE COPYRIGHT HOLDERS AND CONTRIBUTORS
# "AS IS" AND ANY EXPRESS OR IMPLIED WARRANTIES, INCLUDING, BUT NOT
# LIMITED TO, THE IMPLIED WARRANTIES OF MERCHANTABILITY AND FITNESS FOR
# A PARTICULAR PURPOSE ARE DISCLAIMED. IN NO EVENT SHALL THE COPYRIGHT
# HOLDERS AND CONTRIBUTORS BE LIABLE FOR ANY DIRECT, INDIRECT,
# INCIDENTAL, SPECIAL, EXEMPLARY, OR CONSEQUENTIAL DAMAGES (INCLUDING,
# BUT NOT LIMITED TO, PROCUREMENT OF SUBSTITUTE GOODS OR SERVICES; LOSS
# OF USE, DATA, OR PROFITS; OR BUSINESS INTERRUPTION) HOWEVER CAUSED AND
# ON ANY THEORY OF LIABILITY, WHETHER IN CONTRACT, STRICT LIABILITY, OR
# TORT (INCLUDING NEGLIGENCE OR OTHERWISE) ARISING IN ANY WAY OUT OF THE
# USE OF THIS SOFTWARE, EVEN IF ADVISED OF THE POSSIBILITY OF SUCH
# DAMAGE.<|MERGE_RESOLUTION|>--- conflicted
+++ resolved
@@ -5,11 +5,7 @@
 
 """
 
-<<<<<<< HEAD
-__version__ = "3.2"    # see detailed history in CHANGES.txt
-=======
 __version__ = "3.3-config"    # see detailed history in CHANGES.txt
->>>>>>> 0fed6109
 
 __url__ = "http://nedbatchelder.com/code/coverage"
 
