--- conflicted
+++ resolved
@@ -2,21 +2,16 @@
 Change history for Coverage.py
 ------------------------------
 
-<<<<<<< HEAD
+4.0
+---
+
+- Python versions supported are now 2.6, 2.7, 3.2, 3.3.
+
+
 3.7.1 -- 13 December 2013
 -------------------------
 
 - Improved the speed of HTML report generation by about 20%.
-=======
-4.0
----
-
-- Python versions supported are now 2.6, 2.7, 3.2, 3.3.
-
-
-3.7.1
------
->>>>>>> 7c66441e
 
 - Fixed the mechanism for finding OS-installed static files for the HTML report
   so that it will actually find OS-installed static files.
